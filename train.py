import argparse
import logging
import math
import os
import random
import time
from pathlib import Path
from threading import Thread

import numpy as np
import torch.distributed as dist
import torch.nn as nn
import torch.nn.functional as F
import torch.optim as optim
import torch.optim.lr_scheduler as lr_scheduler
import torch.utils.data
import yaml
from torch.cuda import amp
from torch.nn.parallel import DistributedDataParallel as DDP
from torch.utils.tensorboard import SummaryWriter
from tqdm import tqdm

import test  # import test.py to get mAP after each epoch
from models.experimental import attempt_load
from models.yolo import Model
from utils.autoanchor import check_anchors
from utils.datasets import create_dataloader
from utils.general import labels_to_class_weights, increment_path, labels_to_image_weights, init_seeds, \
    fitness, strip_optimizer, get_latest_run, check_dataset, check_file, check_git_status, check_img_size, \
    check_requirements, print_mutation, set_logging, one_cycle, colorstr
from utils.google_utils import attempt_download
from utils.loss import ComputeLoss
from utils.plots import plot_images, plot_labels, plot_results, plot_evolution
from utils.torch_utils import ModelEMA, select_device, intersect_dicts, torch_distributed_zero_first

logger = logging.getLogger(__name__)


def train(hyp, opt, device, tb_writer=None, wandb=None):
    logger.info(colorstr('hyperparameters: ') + ', '.join(f'{k}={v}' for k, v in hyp.items()))
    save_dir, epochs, batch_size, total_batch_size, weights, rank = \
        Path(opt.save_dir), opt.epochs, opt.batch_size, opt.total_batch_size, opt.weights, opt.global_rank

    # Directories
    wdir = save_dir / 'weights'
    wdir.mkdir(parents=True, exist_ok=True)  # make dir
    last = wdir / 'last.pt'
    best = wdir / 'best.pt'
    results_file = save_dir / 'results.txt'

    # Save run settings
    with open(save_dir / 'hyp.yaml', 'w') as f:
        yaml.dump(hyp, f, sort_keys=False)
    with open(save_dir / 'opt.yaml', 'w') as f:
        yaml.dump(vars(opt), f, sort_keys=False)

    # Configure
    plots = not opt.evolve  # create plots
    cuda = device.type != 'cpu'
    init_seeds(2 + rank)
    with open(opt.data) as f:
        data_dict = yaml.load(f, Loader=yaml.SafeLoader)  # data dict
    with torch_distributed_zero_first(rank):
        check_dataset(data_dict)  # check
    train_path = data_dict['train']
    test_path = data_dict['val']
    nc = 1 if opt.single_cls else int(data_dict['nc'])  # number of classes
    names = ['item'] if opt.single_cls and len(data_dict['names']) != 1 else data_dict['names']  # class names
    assert len(names) == nc, '%g names found for nc=%g dataset in %s' % (len(names), nc, opt.data)  # check

    # Model
    pretrained = weights.endswith('.pt')
    if pretrained:
        with torch_distributed_zero_first(rank):
            attempt_download(weights)  # download if not found locally
        ckpt = torch.load(weights, map_location=device)  # load checkpoint
        if hyp.get('anchors'):
            ckpt['model'].yaml['anchors'] = round(hyp['anchors'])  # force autoanchor
        model = Model(opt.cfg or ckpt['model'].yaml, ch=3, nc=nc).to(device)  # create
        exclude = ['anchor'] if opt.cfg or hyp.get('anchors') else []  # exclude keys
        state_dict = ckpt['model'].float().state_dict()  # to FP32
        state_dict = intersect_dicts(state_dict, model.state_dict(), exclude=exclude)  # intersect
        model.load_state_dict(state_dict, strict=False)  # load
        logger.info('Transferred %g/%g items from %s' % (len(state_dict), len(model.state_dict()), weights))  # report
    else:
        model = Model(opt.cfg, ch=3, nc=nc).to(device)  # create

    # Freeze
    freeze = []  # parameter names to freeze (full or partial)
    for k, v in model.named_parameters():
        v.requires_grad = True  # train all layers
        if any(x in k for x in freeze):
            print('freezing %s' % k)
            v.requires_grad = False

    # Optimizer
    nbs = 64  # nominal batch size
    accumulate = max(round(nbs / total_batch_size), 1)  # accumulate loss before optimizing
    hyp['weight_decay'] *= total_batch_size * accumulate / nbs  # scale weight_decay
    logger.info(f"Scaled weight_decay = {hyp['weight_decay']}")

    pg0, pg1, pg2 = [], [], []  # optimizer parameter groups
    for k, v in model.named_modules():
        if hasattr(v, 'bias') and isinstance(v.bias, nn.Parameter):
            pg2.append(v.bias)  # biases
        if isinstance(v, nn.BatchNorm2d):
            pg0.append(v.weight)  # no decay
        elif hasattr(v, 'weight') and isinstance(v.weight, nn.Parameter):
            pg1.append(v.weight)  # apply decay

    if opt.adam:
        optimizer = optim.Adam(pg0, lr=hyp['lr0'], betas=(hyp['momentum'], 0.999))  # adjust beta1 to momentum
    else:
        optimizer = optim.SGD(pg0, lr=hyp['lr0'], momentum=hyp['momentum'], nesterov=True)

    optimizer.add_param_group({'params': pg1, 'weight_decay': hyp['weight_decay']})  # add pg1 with weight_decay
    optimizer.add_param_group({'params': pg2})  # add pg2 (biases)
    logger.info('Optimizer groups: %g .bias, %g conv.weight, %g other' % (len(pg2), len(pg1), len(pg0)))
    del pg0, pg1, pg2

    # Scheduler https://arxiv.org/pdf/1812.01187.pdf
    # https://pytorch.org/docs/stable/_modules/torch/optim/lr_scheduler.html#OneCycleLR
    if opt.linear_lr:
        lf = lambda x: (1 - x / (epochs - 1)) * (1.0 - hyp['lrf']) + hyp['lrf']  # linear
    else:
        lf = one_cycle(1, hyp['lrf'], epochs)  # cosine 1->hyp['lrf']
    scheduler = lr_scheduler.LambdaLR(optimizer, lr_lambda=lf)
    # plot_lr_scheduler(optimizer, scheduler, epochs)

    # Logging
    if rank in [-1, 0] and wandb and wandb.run is None:
        opt.hyp = hyp  # add hyperparameters
        wandb_run = wandb.init(config=opt, resume="allow",
                               project='YOLOv5' if opt.project == 'runs/train' else Path(opt.project).stem,
                               name=save_dir.stem,
                               id=ckpt.get('wandb_id') if 'ckpt' in locals() else None)
    loggers = {'wandb': wandb}  # loggers dict

    # Resume
    start_epoch, best_fitness = 0, 0.0
    if pretrained:
        # Optimizer
        if ckpt['optimizer'] is not None:
            optimizer.load_state_dict(ckpt['optimizer'])
            best_fitness = ckpt['best_fitness']

        # Results
        if ckpt.get('training_results') is not None:
            results_file.write_text(ckpt['training_results'])  # write results.txt

        # Epochs
        start_epoch = ckpt['epoch'] + 1
        if opt.resume:
            assert start_epoch > 0, '%s training to %g epochs is finished, nothing to resume.' % (weights, epochs)
        if epochs < start_epoch:
            logger.info('%s has been trained for %g epochs. Fine-tuning for %g additional epochs.' %
                        (weights, ckpt['epoch'], epochs))
            epochs += ckpt['epoch']  # finetune additional epochs

        del ckpt, state_dict

    # Image sizes
    gs = max(int(model.stride.max()), 32)  # grid size (max stride)
    nl = model.model[-1].nl  # number of detection layers (used for scaling hyp['obj'])
    imgsz, imgsz_test = [check_img_size(x, gs) for x in opt.img_size]  # verify imgsz are gs-multiples

    # DP mode
    if cuda and rank == -1 and torch.cuda.device_count() > 1:
        model = torch.nn.DataParallel(model)

    # SyncBatchNorm
    if opt.sync_bn and cuda and rank != -1:
        model = torch.nn.SyncBatchNorm.convert_sync_batchnorm(model).to(device)
        logger.info('Using SyncBatchNorm()')

    # EMA
    ema = ModelEMA(model) if rank in [-1, 0] else None

    # DDP mode
    if cuda and rank != -1:
        model = DDP(model, device_ids=[opt.local_rank], output_device=opt.local_rank)

    # Trainloader
    dataloader, dataset = create_dataloader(train_path, imgsz, batch_size, gs, opt,
                                            hyp=hyp, augment=True, cache=opt.cache_images, rect=opt.rect, rank=rank,
                                            world_size=opt.world_size, workers=opt.workers,
                                            image_weights=opt.image_weights, quad=opt.quad, prefix=colorstr('train: '))
    mlc = np.concatenate(dataset.labels, 0)[:, 0].max()  # max label class
    nb = len(dataloader)  # number of batches
    assert mlc < nc, 'Label class %g exceeds nc=%g in %s. Possible class labels are 0-%g' % (mlc, nc, opt.data, nc - 1)

    # Process 0
    if rank in [-1, 0]:
        ema.updates = start_epoch * nb // accumulate  # set EMA updates
        testloader = create_dataloader(test_path, imgsz_test, batch_size * 2, gs, opt,  # testloader
                                       hyp=hyp, cache=opt.cache_images and not opt.notest, rect=True, rank=-1,
                                       world_size=opt.world_size, workers=opt.workers,
                                       pad=0.5, prefix=colorstr('val: '))[0]

        if not opt.resume:
            labels = np.concatenate(dataset.labels, 0)
            c = torch.tensor(labels[:, 0])  # classes
            # cf = torch.bincount(c.long(), minlength=nc) + 1.  # frequency
            # model._initialize_biases(cf.to(device))
            if plots:
                plot_labels(labels, save_dir, loggers)
                if tb_writer:
                    tb_writer.add_histogram('classes', c, 0)

            # Anchors
            if not opt.noautoanchor:
                check_anchors(dataset, model=model, thr=hyp['anchor_t'], imgsz=imgsz)

    # Model parameters
    hyp['box'] *= 3. / nl  # scale to layers
    hyp['cls'] *= nc / 80. * 3. / nl  # scale to classes and layers
    hyp['obj'] *= (imgsz / 640) ** 2 * 3. / nl  # scale to image size and layers
    model.nc = nc  # attach number of classes to model
    model.hyp = hyp  # attach hyperparameters to model
    model.gr = 1.0  # iou loss ratio (obj_loss = 1.0 or iou)
    model.class_weights = labels_to_class_weights(dataset.labels, nc).to(device) * nc  # attach class weights
    model.names = names

    # Start training
    t0 = time.time()
    nw = max(round(hyp['warmup_epochs'] * nb), 1000)  # number of warmup iterations, max(3 epochs, 1k iterations)
    # nw = min(nw, (epochs - start_epoch) / 2 * nb)  # limit warmup to < 1/2 of training
    maps = np.zeros(nc)  # mAP per class
    results = (0, 0, 0, 0, 0, 0, 0)  # P, R, mAP@.5, mAP@.5-.95, val_loss(box, obj, cls)
    scheduler.last_epoch = start_epoch - 1  # do not move
    scaler = amp.GradScaler(enabled=cuda)
    compute_loss = ComputeLoss(model)  # init loss class
    logger.info(f'Image sizes {imgsz} train, {imgsz_test} test\n'
                f'Using {dataloader.num_workers} dataloader workers\n'
                f'Logging results to {save_dir}\n'
                f'Starting training for {epochs} epochs...')
    for epoch in range(start_epoch, epochs):  # epoch ------------------------------------------------------------------
        model.train()

        # Update image weights (optional)
        if opt.image_weights:
            # Generate indices
            if rank in [-1, 0]:
                cw = model.class_weights.cpu().numpy() * (1 - maps) ** 2 / nc  # class weights
                iw = labels_to_image_weights(dataset.labels, nc=nc, class_weights=cw)  # image weights
                dataset.indices = random.choices(range(dataset.n), weights=iw, k=dataset.n)  # rand weighted idx
            # Broadcast if DDP
            if rank != -1:
                indices = (torch.tensor(dataset.indices) if rank == 0 else torch.zeros(dataset.n)).int()
                dist.broadcast(indices, 0)
                if rank != 0:
                    dataset.indices = indices.cpu().numpy()

        # Update mosaic border
        # b = int(random.uniform(0.25 * imgsz, 0.75 * imgsz + gs) // gs * gs)
        # dataset.mosaic_border = [b - imgsz, -b]  # height, width borders

        mloss = torch.zeros(4, device=device)  # mean losses
        if rank != -1:
            dataloader.sampler.set_epoch(epoch)
        pbar = enumerate(dataloader)
        logger.info(('\n' + '%10s' * 8) % ('Epoch', 'gpu_mem', 'box', 'obj', 'cls', 'total', 'targets', 'img_size'))
        if rank in [-1, 0]:
            pbar = tqdm(pbar, total=nb)  # progress bar
        optimizer.zero_grad()
        for i, (imgs, targets, paths, _) in pbar:  # batch -------------------------------------------------------------
            ni = i + nb * epoch  # number integrated batches (since train start)
            imgs = imgs.to(device, non_blocking=True).float() / 255.0  # uint8 to float32, 0-255 to 0.0-1.0

            # Warmup
            if ni <= nw:
                xi = [0, nw]  # x interp
                # model.gr = np.interp(ni, xi, [0.0, 1.0])  # iou loss ratio (obj_loss = 1.0 or iou)
                accumulate = max(1, np.interp(ni, xi, [1, nbs / total_batch_size]).round())
                for j, x in enumerate(optimizer.param_groups):
                    # bias lr falls from 0.1 to lr0, all other lrs rise from 0.0 to lr0
                    x['lr'] = np.interp(ni, xi, [hyp['warmup_bias_lr'] if j == 2 else 0.0, x['initial_lr'] * lf(epoch)])
                    if 'momentum' in x:
                        x['momentum'] = np.interp(ni, xi, [hyp['warmup_momentum'], hyp['momentum']])

            # Multi-scale
            if opt.multi_scale:
                sz = random.randrange(imgsz * 0.5, imgsz * 1.5 + gs) // gs * gs  # size
                sf = sz / max(imgs.shape[2:])  # scale factor
                if sf != 1:
                    ns = [math.ceil(x * sf / gs) * gs for x in imgs.shape[2:]]  # new shape (stretched to gs-multiple)
                    imgs = F.interpolate(imgs, size=ns, mode='bilinear', align_corners=False)

            # Forward
            with amp.autocast(enabled=cuda):
                pred = model(imgs)  # forward
                loss, loss_items = compute_loss(pred, targets.to(device))  # loss scaled by batch_size
                if rank != -1:
                    loss *= opt.world_size  # gradient averaged between devices in DDP mode
                if opt.quad:
                    loss *= 4.

            # Backward
            scaler.scale(loss).backward()

            # Optimize
            if ni % accumulate == 0:
                scaler.step(optimizer)  # optimizer.step
                scaler.update()
                optimizer.zero_grad()
                if ema:
                    ema.update(model)

            # Print
            if rank in [-1, 0]:
                mloss = (mloss * i + loss_items) / (i + 1)  # update mean losses
                mem = '%.3gG' % (torch.cuda.memory_reserved() / 1E9 if torch.cuda.is_available() else 0)  # (GB)
                s = ('%10s' * 2 + '%10.4g' * 6) % (
                    '%g/%g' % (epoch, epochs - 1), mem, *mloss, targets.shape[0], imgs.shape[-1])
                pbar.set_description(s)

                # Plot
                if plots and ni < 3:
                    f = save_dir / f'train_batch{ni}.jpg'  # filename
                    Thread(target=plot_images, args=(imgs, targets, paths, f), daemon=True).start()
                    # if tb_writer:
                    #     tb_writer.add_image(f, result, dataformats='HWC', global_step=epoch)
                    #     tb_writer.add_graph(model, imgs)  # add model to tensorboard
                elif plots and ni == 10 and wandb:
                    wandb.log({"Mosaics": [wandb.Image(str(x), caption=x.name) for x in save_dir.glob('train*.jpg')
                                           if x.exists()]}, commit=False)

            # end batch ------------------------------------------------------------------------------------------------
        # end epoch ----------------------------------------------------------------------------------------------------

        # Scheduler
        lr = [x['lr'] for x in optimizer.param_groups]  # for tensorboard
        scheduler.step()

        # DDP process 0 or single-GPU
        if rank in [-1, 0]:
            # mAP
            if ema:
                ema.update_attr(model, include=['yaml', 'nc', 'hyp', 'gr', 'names', 'stride', 'class_weights'])
            final_epoch = epoch + 1 == epochs
            if not opt.notest or final_epoch:  # Calculate mAP
                results, maps, times = test.test(opt.data,
                                                 batch_size=batch_size * 2,
                                                 imgsz=imgsz_test,
                                                 model=ema.ema,
                                                 single_cls=opt.single_cls,
                                                 dataloader=testloader,
                                                 save_dir=save_dir,
                                                 verbose=nc < 50 and final_epoch,
                                                 plots=plots and final_epoch,
                                                 log_imgs=opt.log_imgs if wandb else 0,
                                                 compute_loss=compute_loss)

            # Write
            with open(results_file, 'a') as f:
                f.write(s + '%10.4g' * 7 % results + '\n')  # append metrics, val_loss
            if len(opt.name) and opt.bucket:
                os.system('gsutil cp %s gs://%s/results/results%s.txt' % (results_file, opt.bucket, opt.name))

            # Log
            tags = ['train/box_loss', 'train/obj_loss', 'train/cls_loss',  # train loss
                    'metrics/precision', 'metrics/recall', 'metrics/mAP_0.5', 'metrics/mAP_0.5:0.95',
                    'val/box_loss', 'val/obj_loss', 'val/cls_loss',  # val loss
                    'x/lr0', 'x/lr1', 'x/lr2']  # params
            for x, tag in zip(list(mloss[:-1]) + list(results) + lr, tags):
                if tb_writer:
                    tb_writer.add_scalar(tag, x, epoch)  # tensorboard
                if wandb:
                    wandb.log({tag: x}, step=epoch, commit=tag == tags[-1])  # W&B

            # Update best mAP
            fi = fitness(np.array(results).reshape(1, -1))  # weighted combination of [P, R, mAP@.5, mAP@.5-.95]
            if fi > best_fitness:
                best_fitness = fi

            # Save model
            if (not opt.nosave) or (final_epoch and not opt.evolve):  # if save
                ckpt = {'epoch': epoch,
                        'best_fitness': best_fitness,
                        'training_results': results_file.read_text(),
                        'model': ema.ema,
                        'optimizer': None if final_epoch else optimizer.state_dict(),
                        'wandb_id': wandb_run.id if wandb else None}

                # Save last, best and delete
                torch.save(ckpt, last)
                if best_fitness == fi:
                    torch.save(ckpt, best)
                del ckpt
        # end epoch ----------------------------------------------------------------------------------------------------
    # end training

    if rank in [-1, 0]:
        # Strip optimizers
        final = best if best.exists() else last  # final model
        for f in last, best:
            if f.exists():
                strip_optimizer(f)
        if opt.bucket:
            os.system(f'gsutil cp {final} gs://{opt.bucket}/weights')  # upload

        # Plots
        if plots:
            plot_results(save_dir=save_dir)  # save as results.png
            if wandb:
                files = ['results.png', 'confusion_matrix.png', *[f'{x}_curve.png' for x in ('F1', 'PR', 'P', 'R')]]
                wandb.log({"Results": [wandb.Image(str(save_dir / f), caption=f) for f in files
                                       if (save_dir / f).exists()]})
                if opt.log_artifacts:
                    wandb.log_artifact(artifact_or_path=str(final), type='model', name=save_dir.stem)

        # Test best.pt
        logger.info('%g epochs completed in %.3f hours.\n' % (epoch - start_epoch + 1, (time.time() - t0) / 3600))
        if opt.data.endswith('coco.yaml') and nc == 80:  # if COCO
            for m in (last, best) if best.exists() else (last):  # speed, mAP tests
                results, _, _ = test.test(opt.data,
                                          batch_size=batch_size * 2,
                                          imgsz=imgsz_test,
                                          conf_thres=0.001,
<<<<<<< HEAD
                                          iou_thres=0.70,
=======
                                          iou_thres=0.7,
>>>>>>> ca5b10b7
                                          model=attempt_load(m, device).half(),
                                          single_cls=opt.single_cls,
                                          dataloader=testloader,
                                          save_dir=save_dir,
                                          save_json=True,
                                          plots=False)

    else:
        dist.destroy_process_group()

    wandb.run.finish() if wandb and wandb.run else None
    torch.cuda.empty_cache()
    return results


if __name__ == '__main__':
    parser = argparse.ArgumentParser()
    parser.add_argument('--weights', type=str, default='yolov5s.pt', help='initial weights path')
    parser.add_argument('--cfg', type=str, default='', help='model.yaml path')
    parser.add_argument('--data', type=str, default='data/coco128.yaml', help='data.yaml path')
    parser.add_argument('--hyp', type=str, default='data/hyp.scratch.yaml', help='hyperparameters path')
    parser.add_argument('--epochs', type=int, default=300)
    parser.add_argument('--batch-size', type=int, default=16, help='total batch size for all GPUs')
    parser.add_argument('--img-size', nargs='+', type=int, default=[640, 640], help='[train, test] image sizes')
    parser.add_argument('--rect', action='store_true', help='rectangular training')
    parser.add_argument('--resume', nargs='?', const=True, default=False, help='resume most recent training')
    parser.add_argument('--nosave', action='store_true', help='only save final checkpoint')
    parser.add_argument('--notest', action='store_true', help='only test final epoch')
    parser.add_argument('--noautoanchor', action='store_true', help='disable autoanchor check')
    parser.add_argument('--evolve', action='store_true', help='evolve hyperparameters')
    parser.add_argument('--bucket', type=str, default='', help='gsutil bucket')
    parser.add_argument('--cache-images', action='store_true', help='cache images for faster training')
    parser.add_argument('--image-weights', action='store_true', help='use weighted image selection for training')
    parser.add_argument('--device', default='', help='cuda device, i.e. 0 or 0,1,2,3 or cpu')
    parser.add_argument('--multi-scale', action='store_true', help='vary img-size +/- 50%%')
    parser.add_argument('--single-cls', action='store_true', help='train multi-class data as single-class')
    parser.add_argument('--adam', action='store_true', help='use torch.optim.Adam() optimizer')
    parser.add_argument('--sync-bn', action='store_true', help='use SyncBatchNorm, only available in DDP mode')
    parser.add_argument('--local_rank', type=int, default=-1, help='DDP parameter, do not modify')
    parser.add_argument('--log-imgs', type=int, default=16, help='number of images for W&B logging, max 100')
    parser.add_argument('--log-artifacts', action='store_true', help='log artifacts, i.e. final trained model')
    parser.add_argument('--workers', type=int, default=8, help='maximum number of dataloader workers')
    parser.add_argument('--project', default='runs/train', help='save to project/name')
    parser.add_argument('--name', default='exp', help='save to project/name')
    parser.add_argument('--exist-ok', action='store_true', help='existing project/name ok, do not increment')
    parser.add_argument('--quad', action='store_true', help='quad dataloader')
    parser.add_argument('--linear-lr', action='store_true', help='linear LR')
    opt = parser.parse_args()

    # Set DDP variables
    opt.world_size = int(os.environ['WORLD_SIZE']) if 'WORLD_SIZE' in os.environ else 1
    opt.global_rank = int(os.environ['RANK']) if 'RANK' in os.environ else -1
    set_logging(opt.global_rank)
    if opt.global_rank in [-1, 0]:
        check_git_status()
        check_requirements()

    # Resume
    if opt.resume:  # resume an interrupted run
        ckpt = opt.resume if isinstance(opt.resume, str) else get_latest_run()  # specified or most recent path
        assert os.path.isfile(ckpt), 'ERROR: --resume checkpoint does not exist'
        apriori = opt.global_rank, opt.local_rank
        with open(Path(ckpt).parent.parent / 'opt.yaml') as f:
            opt = argparse.Namespace(**yaml.load(f, Loader=yaml.SafeLoader))  # replace
        opt.cfg, opt.weights, opt.resume, opt.batch_size, opt.global_rank, opt.local_rank = '', ckpt, True, opt.total_batch_size, *apriori  # reinstate
        logger.info('Resuming training from %s' % ckpt)
    else:
        # opt.hyp = opt.hyp or ('hyp.finetune.yaml' if opt.weights else 'hyp.scratch.yaml')
        opt.data, opt.cfg, opt.hyp = check_file(opt.data), check_file(opt.cfg), check_file(opt.hyp)  # check files
        assert len(opt.cfg) or len(opt.weights), 'either --cfg or --weights must be specified'
        opt.img_size.extend([opt.img_size[-1]] * (2 - len(opt.img_size)))  # extend to 2 sizes (train, test)
        opt.name = 'evolve' if opt.evolve else opt.name
        opt.save_dir = increment_path(Path(opt.project) / opt.name, exist_ok=opt.exist_ok | opt.evolve)  # increment run

    # DDP mode
    opt.total_batch_size = opt.batch_size
    device = select_device(opt.device, batch_size=opt.batch_size)
    if opt.local_rank != -1:
        assert torch.cuda.device_count() > opt.local_rank
        torch.cuda.set_device(opt.local_rank)
        device = torch.device('cuda', opt.local_rank)
        dist.init_process_group(backend='nccl', init_method='env://')  # distributed backend
        assert opt.batch_size % opt.world_size == 0, '--batch-size must be multiple of CUDA device count'
        opt.batch_size = opt.total_batch_size // opt.world_size

    # Hyperparameters
    with open(opt.hyp) as f:
        hyp = yaml.load(f, Loader=yaml.SafeLoader)  # load hyps

    # Train
    logger.info(opt)
    try:
        import wandb
    except ImportError:
        wandb = None
        prefix = colorstr('wandb: ')
        logger.info(f"{prefix}Install Weights & Biases for YOLOv5 logging with 'pip install wandb' (recommended)")
    if not opt.evolve:
        tb_writer = None  # init loggers
        if opt.global_rank in [-1, 0]:
            logger.info(f'Start Tensorboard with "tensorboard --logdir {opt.project}", view at http://localhost:6006/')
            tb_writer = SummaryWriter(opt.save_dir)  # Tensorboard
        train(hyp, opt, device, tb_writer, wandb)

    # Evolve hyperparameters (optional)
    else:
        # Hyperparameter evolution metadata (mutation scale 0-1, lower_limit, upper_limit)
        meta = {'lr0': (1, 1e-5, 1e-1),  # initial learning rate (SGD=1E-2, Adam=1E-3)
                'lrf': (1, 0.01, 1.0),  # final OneCycleLR learning rate (lr0 * lrf)
                'momentum': (0.3, 0.6, 0.98),  # SGD momentum/Adam beta1
                'weight_decay': (1, 0.0, 0.001),  # optimizer weight decay
                'warmup_epochs': (1, 0.0, 5.0),  # warmup epochs (fractions ok)
                'warmup_momentum': (1, 0.0, 0.95),  # warmup initial momentum
                'warmup_bias_lr': (1, 0.0, 0.2),  # warmup initial bias lr
                'box': (1, 0.02, 0.2),  # box loss gain
                'cls': (1, 0.2, 4.0),  # cls loss gain
                'cls_pw': (1, 0.5, 2.0),  # cls BCELoss positive_weight
                'obj': (1, 0.2, 4.0),  # obj loss gain (scale with pixels)
                'obj_pw': (1, 0.5, 2.0),  # obj BCELoss positive_weight
                'iou_t': (0, 0.1, 0.7),  # IoU training threshold
                'anchor_t': (1, 2.0, 8.0),  # anchor-multiple threshold
                'anchors': (2, 2.0, 10.0),  # anchors per output grid (0 to ignore)
                'fl_gamma': (0, 0.0, 2.0),  # focal loss gamma (efficientDet default gamma=1.5)
                'hsv_h': (1, 0.0, 0.1),  # image HSV-Hue augmentation (fraction)
                'hsv_s': (1, 0.0, 0.9),  # image HSV-Saturation augmentation (fraction)
                'hsv_v': (1, 0.0, 0.9),  # image HSV-Value augmentation (fraction)
                'degrees': (1, 0.0, 45.0),  # image rotation (+/- deg)
                'translate': (1, 0.0, 0.9),  # image translation (+/- fraction)
                'scale': (1, 0.0, 0.9),  # image scale (+/- gain)
                'shear': (1, 0.0, 10.0),  # image shear (+/- deg)
                'perspective': (0, 0.0, 0.001),  # image perspective (+/- fraction), range 0-0.001
                'flipud': (1, 0.0, 1.0),  # image flip up-down (probability)
                'fliplr': (0, 0.0, 1.0),  # image flip left-right (probability)
                'mosaic': (1, 0.0, 1.0),  # image mixup (probability)
                'mixup': (1, 0.0, 1.0)}  # image mixup (probability)

        assert opt.local_rank == -1, 'DDP mode not implemented for --evolve'
        opt.notest, opt.nosave = True, True  # only test/save final epoch
        # ei = [isinstance(x, (int, float)) for x in hyp.values()]  # evolvable indices
        yaml_file = Path(opt.save_dir) / 'hyp_evolved.yaml'  # save best result here
        if opt.bucket:
            os.system('gsutil cp gs://%s/evolve.txt .' % opt.bucket)  # download evolve.txt if exists

        for _ in range(300):  # generations to evolve
            if Path('evolve.txt').exists():  # if evolve.txt exists: select best hyps and mutate
                # Select parent(s)
                parent = 'single'  # parent selection method: 'single' or 'weighted'
                x = np.loadtxt('evolve.txt', ndmin=2)
                n = min(5, len(x))  # number of previous results to consider
                x = x[np.argsort(-fitness(x))][:n]  # top n mutations
                w = fitness(x) - fitness(x).min()  # weights
                if parent == 'single' or len(x) == 1:
                    # x = x[random.randint(0, n - 1)]  # random selection
                    x = x[random.choices(range(n), weights=w)[0]]  # weighted selection
                elif parent == 'weighted':
                    x = (x * w.reshape(n, 1)).sum(0) / w.sum()  # weighted combination

                # Mutate
                mp, s = 0.8, 0.2  # mutation probability, sigma
                npr = np.random
                npr.seed(int(time.time()))
                g = np.array([x[0] for x in meta.values()])  # gains 0-1
                ng = len(meta)
                v = np.ones(ng)
                while all(v == 1):  # mutate until a change occurs (prevent duplicates)
                    v = (g * (npr.random(ng) < mp) * npr.randn(ng) * npr.random() * s + 1).clip(0.3, 3.0)
                for i, k in enumerate(hyp.keys()):  # plt.hist(v.ravel(), 300)
                    hyp[k] = float(x[i + 7] * v[i])  # mutate

            # Constrain to limits
            for k, v in meta.items():
                hyp[k] = max(hyp[k], v[1])  # lower limit
                hyp[k] = min(hyp[k], v[2])  # upper limit
                hyp[k] = round(hyp[k], 5)  # significant digits

            # Train mutation
            results = train(hyp.copy(), opt, device, wandb=wandb)

            # Write mutation results
            print_mutation(hyp.copy(), results, yaml_file, opt.bucket)

        # Plot results
        plot_evolution(yaml_file)
        print(f'Hyperparameter evolution complete. Best results saved as: {yaml_file}\n'
              f'Command to train a new model with these hyperparameters: $ python train.py --hyp {yaml_file}')<|MERGE_RESOLUTION|>--- conflicted
+++ resolved
@@ -417,11 +417,7 @@
                                           batch_size=batch_size * 2,
                                           imgsz=imgsz_test,
                                           conf_thres=0.001,
-<<<<<<< HEAD
-                                          iou_thres=0.70,
-=======
                                           iou_thres=0.7,
->>>>>>> ca5b10b7
                                           model=attempt_load(m, device).half(),
                                           single_cls=opt.single_cls,
                                           dataloader=testloader,
